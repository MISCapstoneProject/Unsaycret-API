--- conflicted
+++ resolved
@@ -5,15 +5,10 @@
 import tempfile
 import threading
 import time
-<<<<<<< HEAD
-from datetime import datetime as dt
-from concurrent.futures import ThreadPoolExecutor
-=======
 import queue
 from pathlib import Path
 from datetime import datetime as dt
 from concurrent.futures import ThreadPoolExecutor, Future
->>>>>>> 3a08503a
 
 import torch
 import torchaudio
@@ -40,7 +35,6 @@
 asr = WhisperASR(model_name="medium", gpu=use_gpu)
 
 def process_segment(seg_path: str, t0: float, t1: float) -> dict:
-<<<<<<< HEAD
     """Process a single separated segment and return metrics."""
     logger.info(
         f"🔧 執行緒 {threading.get_ident()} 處理 ({t0:.2f}-{t1:.2f}) → {os.path.basename(seg_path)}"
@@ -71,28 +65,6 @@
     total = time.perf_counter() - start
     logger.info(f"⏱ segment 總耗時 {total:.3f}s")
 
-=======
-    """Process a single separated segment."""
-    logger.info(
-        f"🔧 執行緒 {threading.get_ident()} 處理 ({t0:.2f}-{t1:.2f}) → {os.path.basename(seg_path)}"
-    )
-    
-    start = time.perf_counter()
-    
-    t_spk0 = time.perf_counter()
-    speaker_id, name, dist = spk.process_audio_file(seg_path)
-    t_spk1 = time.perf_counter()
-    logger.info(f"⏱ SpeakerID 耗時 {t_spk1 - t_spk0:.3f}s")
-
-    t_asr0 = time.perf_counter()
-    text, conf, words = asr.transcribe(seg_path)
-    t_asr1 = time.perf_counter()
-    logger.info(f"⏱ ASR 耗時 {t_asr1 - t_asr0:.3f}s")
-
-    total = time.perf_counter() - start
-    logger.info(f"⏱ segment 總耗時 {total:.3f}s")
-
->>>>>>> 3a08503a
     return {
         "start": round(t0, 2),
         "end": round(t1, 2),
@@ -123,22 +95,13 @@
     total_start = time.perf_counter()
 
     waveform, sr = torchaudio.load(raw_wav)
-<<<<<<< HEAD
     audio_len = waveform.shape[1] / sr
-=======
->>>>>>> 3a08503a
     out_dir = pathlib.Path("work_output") / dt.now().strftime("%Y%m%d_%H%M%S")
     out_dir.mkdir(parents=True, exist_ok=True)
 
     # 1) 分離
     sep_start = time.perf_counter()
     segments = sep.separate_and_save(waveform, str(out_dir), segment_index=0)
-<<<<<<< HEAD
-=======
-    if not segments:                           # ← 新增
-        logger.error("🚨 語者分離失敗：回傳空值 / None")
-        raise RuntimeError("Speaker separation failed – no segments returned")
->>>>>>> 3a08503a
     sep_end = time.perf_counter()
     logger.info(f"⏱ 分離耗時 {sep_end - sep_start:.3f}s, 共 {len(segments)} 段")
 
@@ -146,11 +109,8 @@
     logger.info(f"🔄 處理 {len(segments)} 段... (max_workers={max_workers})")
     with ThreadPoolExecutor(max_workers=max_workers) as ex:
         bundle = [r for r in ex.map(lambda s: process_segment(*s), segments) if r]
-<<<<<<< HEAD
     spk_time = sum(s.get("spk_time", 0.0) for s in bundle)
     asr_time = sum(s.get("asr_time", 0.0) for s in bundle)
-=======
->>>>>>> 3a08503a
 
     # 3) 輸出結果
     bundle.sort(key=lambda x: x["start"])
@@ -161,7 +121,6 @@
         json.dump({"segments": bundle}, f, ensure_ascii=False, indent=2)
 
     total_end = time.perf_counter()
-<<<<<<< HEAD
     total_time = total_end - total_start
     logger.info(f"✅ Pipeline finished → {json_path} (總耗時 {total_time:.3f}s)")
 
@@ -224,31 +183,6 @@
 
     logger.info(f"✅ Directory pipeline 完成 → {summary_path}")
     return str(summary_path)
-
-
-
-def main():
-    parser = argparse.ArgumentParser(description="Speech pipeline")
-    sub = parser.add_subparsers(dest="mode", required=True)
-
-    p_file = sub.add_parser("file", help="process existing wav file")
-    p_file.add_argument("path")
-    p_file.add_argument("--workers", type=int, default=4)
-
-    p_dir = sub.add_parser("dir", help="process all wav files in a directory")
-    p_dir.add_argument("path")
-    p_dir.add_argument("--workers", type=int, default=4)
-    p_dir.add_argument("--out", default="summary.tsv")
-
-    args = parser.parse_args()
-
-    if args.mode == "file":
-        run_pipeline_file(args.path, args.workers)
-    elif args.mode == "dir":
-        run_pipeline_dir(args.path, args.workers, args.out)
-=======
-    logger.info(f"✅ Pipeline finished → {json_path} (總耗時 {total_end - total_start:.3f}s)")
-    return bundle, pretty_bundle
 
 
 def run_pipeline_stream(
@@ -401,11 +335,11 @@
         len(bundle), time.perf_counter() - total_start, out_root,
     )
     return bundle, pretty_bundle
->>>>>>> 3a08503a
 
 
 # Backwards compatible name
 run_pipeline_FILE = run_pipeline_file
+run_pipeline_DIR = run_pipeline_dir
 run_pipeline_STREAM = run_pipeline_stream
 
 
@@ -417,6 +351,11 @@
     p_file.add_argument("path")
     p_file.add_argument("--workers", type=int, default=4)
 
+    p_dir = sub.add_parser("dir", help="process all wav files in a directory")
+    p_dir.add_argument("path")
+    p_dir.add_argument("--workers", type=int, default=4)
+    p_dir.add_argument("--out", default="summary.tsv")
+
     p_stream = sub.add_parser("stream", help="live stream from microphone")
     p_stream.add_argument("--chunk", type=float, default=6.0, help="seconds per chunk")
     p_stream.add_argument("--workers", type=int, default=2)
@@ -425,6 +364,8 @@
 
     if args.mode == "file":
         run_pipeline_file(args.path, args.workers)
+    elif args.mode == "dir":
+        run_pipeline_dir(args.path, args.workers, args.out)
     elif args.mode == "stream":
         run_pipeline_stream(chunk_secs=args.chunk, max_workers=args.workers)
 
