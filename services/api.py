--- conflicted
+++ resolved
@@ -1,15 +1,9 @@
 # services/api.py
-<<<<<<< HEAD
-from fastapi import FastAPI, UploadFile, File, Form, HTTPException
-from pipelines.orchestrator import run_pipeline_file, run_pipeline_dir  #, run_pipeline_record
-import tempfile, shutil, os, zipfile
-=======
-from fastapi import FastAPI, Request, UploadFile, File, WebSocket, WebSocketDisconnect
+from fastapi import FastAPI, Request, UploadFile, File, WebSocket, WebSocketDisconnect, Form, HTTPException
 from fastapi.responses import StreamingResponse
 import asyncio, threading, queue, json
-from pipelines.orchestrator import run_pipeline_FILE, run_pipeline_STREAM
-import tempfile, shutil, os
->>>>>>> 3a08503a
+from pipelines.orchestrator import run_pipeline_FILE, run_pipeline_STREAM, run_pipeline_DIR
+import tempfile, shutil, os, zipfile
 
 app = FastAPI(title="SpeechProject API")
 
@@ -21,11 +15,7 @@
         tmp_path = tmp.name
 
     # 2. 跑 pipeline，拿 raw + pretty
-<<<<<<< HEAD
-    raw, pretty, stats = run_pipeline_file(tmp_path)
-=======
-    raw, pretty = run_pipeline_FILE(tmp_path)
->>>>>>> 3a08503a
+    raw, pretty, stats = run_pipeline_FILE(tmp_path)
 
     # 3. 刪暫存檔
     os.remove(tmp_path)
@@ -33,7 +23,6 @@
     # 4. 回傳 JSON（同時給 raw 與 pretty）
     return {
         "segments": raw,       # 機器可讀
-<<<<<<< HEAD
         "pretty":   pretty,     # Demo 時人類易讀 👍
         "stats":    stats,
     }
@@ -52,24 +41,12 @@
                 shutil.copyfileobj(zip_file.file, f)
             with zipfile.ZipFile(zip_path, "r") as zf:
                 zf.extractall(tmpdir)
-            summary_path = run_pipeline_dir(tmpdir)
+            summary_path = run_pipeline_DIR(tmpdir)
     else:
-        summary_path = run_pipeline_dir(path)
+        summary_path = run_pipeline_DIR(path)
 
     return {"summary_tsv": summary_path}
 
-
-# @app.post("/record")
-# async def record_endpoint(duration: int = 5):
-#     """Record audio from microphone for a fixed duration and transcribe."""
-#     raw, pretty = run_pipeline_record(duration)
-#     return {
-#         "segments": raw,
-#         "pretty": pretty,
-#     }
-=======
-        "pretty":   pretty     # Demo 時人類易讀 👍
-    }
 
 @app.get("/stream/sse")
 def stream_sse(
@@ -111,5 +88,4 @@
             stop_evt.set()
             q.put(None)
 
-    return StreamingResponse(event_gen(), media_type="text/event-stream")
->>>>>>> 3a08503a
+    return StreamingResponse(event_gen(), media_type="text/event-stream")